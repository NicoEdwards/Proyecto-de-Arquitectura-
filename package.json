{
  "name": "proyectopprof",
  "version": "0.1.0",
  "private": true,
  "scripts": {
    "dev": "next dev",
    "build": "next build",
    "start": "next start",
    "lint": "next lint"
  },
  "dependencies": {
    "@emotion/react": "^11.14.0",
    "@emotion/styled": "^11.14.0",
    "@mui/icons-material": "^7.0.2",
    "@mui/material": "^7.0.2",
    "dotenv": "^16.5.0",
    "emotion": "^11.0.0",
    "formik": "^2.4.6",
    "jwt-decode": "^4.0.0",
<<<<<<< HEAD
=======
    "mongodb": "^6.1.0",
    "mongoose": "^8.14.0",
    "next": "15.2.4",
>>>>>>> c8aed4ff
    "react": "^19.0.0",
    "react-dom": "^19.0.0",
    "react-router": "^7.5.3",
    "react-router-dom": "^7.5.3",
    "uuid": "^11.1.0",
    "yup": "^1.6.1"
  },
  "devDependencies": {
    "@eslint/eslintrc": "^3",
    "@tailwindcss/postcss": "^4",
    "@types/node": "^20",
    "@types/react": "^19",
    "@types/react-dom": "^19",
    "eslint": "^9",
    "eslint-config-next": "15.2.4",
    "tailwindcss": "^4",
    "typescript": "^5"
  }
}<|MERGE_RESOLUTION|>--- conflicted
+++ resolved
@@ -17,12 +17,9 @@
     "emotion": "^11.0.0",
     "formik": "^2.4.6",
     "jwt-decode": "^4.0.0",
-<<<<<<< HEAD
-=======
     "mongodb": "^6.1.0",
     "mongoose": "^8.14.0",
     "next": "15.2.4",
->>>>>>> c8aed4ff
     "react": "^19.0.0",
     "react-dom": "^19.0.0",
     "react-router": "^7.5.3",
